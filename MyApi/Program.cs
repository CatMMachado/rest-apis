--- conflicted
+++ resolved
@@ -64,87 +64,6 @@
 
 #endregion Versioning
 
-<<<<<<< HEAD
-=======
-#region Internal and External APIs
-// ----------------------------------------------------------------------------
-// Internal and External APIs Configuration
-// This section configures different access levels for API consumers using tags:
-// - Internal APIs: Tagged as "Internal" for internal team documentation
-// - External APIs: Tagged as "External" for client delivery documentation
-// Tags enable automatic filtering of endpoints in generated documentation
-// ----------------------------------------------------------------------------
-
-// Configure Swagger to generate separate documentation for internal and external APIs
-builder.Services.AddSwaggerGen(options =>
-{
-    // Configure multiple swagger documents for internal and external APIs
-    options.SwaggerDoc("v1", new Microsoft.OpenApi.Models.OpenApiInfo 
-    { 
-        Title = "My API", 
-        Version = "v1",
-        Description = "Complete API documentation for internal team use"
-    });
-    
-    options.SwaggerDoc("v2", new Microsoft.OpenApi.Models.OpenApiInfo 
-    { 
-        Title = "My API", 
-        Version = "v2",
-        Description = "Complete API documentation for internal team use"
-    });
-    
-    options.SwaggerDoc("v1-external", new Microsoft.OpenApi.Models.OpenApiInfo 
-    { 
-        Title = "External API", 
-        Version = "v1",
-        Description = "Public API documentation for external clients"
-    });
-    
-    options.SwaggerDoc("v2-external", new Microsoft.OpenApi.Models.OpenApiInfo 
-    { 
-        Title = "External API", 
-        Version = "v2",
-        Description = "Public API documentation for external clients"
-    });
-
-    // Configure API explorer to include actions in appropriate documents
-    options.DocInclusionPredicate((docName, apiDesc) =>
-    {
-        // Get the API version from the action descriptor
-        var versionMetadata = apiDesc.ActionDescriptor.EndpointMetadata
-            .OfType<Asp.Versioning.ApiVersionAttribute>()
-            .FirstOrDefault();
-        
-        var mappedVersions = apiDesc.ActionDescriptor.EndpointMetadata
-            .OfType<Asp.Versioning.MapToApiVersionAttribute>()
-            .SelectMany(attr => attr.Versions)
-            .ToList();
-        
-        // Determine if this is a V1 or V2 endpoint
-        bool isV1 = mappedVersions.Any(v => v.MajorVersion == 1) || 
-                   (!mappedVersions.Any() && (versionMetadata?.Versions.Any(v => v.MajorVersion == 1) ?? true));
-        bool isV2 = mappedVersions.Any(v => v.MajorVersion == 2) || 
-                   (versionMetadata?.Versions.Any(v => v.MajorVersion == 2) ?? false);
-        
-        // Check for tags in the route template or action name
-        var routeTemplate = apiDesc.RelativePath?.ToLower() ?? "";
-        var hasExternalTag = routeTemplate.Contains("external");
-        var hasInternalTag = routeTemplate.Contains("internal");
-
-        return docName switch
-        {
-            "v1" => isV1, // Include all V1 endpoints for internal docs
-            "v2" => isV2, // Include all V2 endpoints for internal docs
-            "v1-external" => isV1 && (hasExternalTag || (!hasInternalTag && !hasExternalTag)), // V1 external + general endpoints
-            "v2-external" => isV2 && (hasExternalTag || (!hasInternalTag && !hasExternalTag)), // V2 external + general endpoints
-            _ => false
-        };
-    });
-});
-
-#endregion Internal and External APIs
-
->>>>>>> 0f542b00
 #endregion Service Registration
 
 var app = builder.Build();
@@ -162,7 +81,6 @@
     app.UseSwaggerUI(options =>
     {
         // Internal API Documentation (Complete - for internal team)
-<<<<<<< HEAD
         options.SwaggerEndpoint("/swagger/v1-internal/swagger.json", "Internal API V1 - Complete (JSON)");
         options.SwaggerEndpoint("/swagger/v1-internal/swagger.yaml", "Internal API V1 - Complete (YAML)");
         options.SwaggerEndpoint("/swagger/v2-internal/swagger.json", "Internal API V2 - Complete (JSON)");
@@ -173,18 +91,6 @@
         options.SwaggerEndpoint("/swagger/v1/swagger.yaml", "My API V1 - Client (YAML)");
         options.SwaggerEndpoint("/swagger/v2/swagger.json", "My API V2 - Client (JSON)");
         options.SwaggerEndpoint("/swagger/v2/swagger.yaml", "My API V2 - Client (YAML)");
-=======
-        options.SwaggerEndpoint("/swagger/v1/swagger.json", "My API V1 - Complete (JSON)");
-        options.SwaggerEndpoint("/swagger/v1/swagger.yaml", "My API V1 - Complete (YAML)");
-        options.SwaggerEndpoint("/swagger/v2/swagger.json", "My API V2 - Complete (JSON)");
-        options.SwaggerEndpoint("/swagger/v2/swagger.yaml", "My API V2 - Complete (YAML)");
-        
-        // External API Documentation (Filtered - for client delivery)
-        options.SwaggerEndpoint("/swagger/v1-external/swagger.json", "External API V1 - Client (JSON)");
-        options.SwaggerEndpoint("/swagger/v1-external/swagger.yaml", "External API V1 - Client (YAML)");
-        options.SwaggerEndpoint("/swagger/v2-external/swagger.json", "External API V2 - Client (JSON)");
-        options.SwaggerEndpoint("/swagger/v2-external/swagger.yaml", "External API V2 - Client (YAML)");
->>>>>>> 0f542b00
         
         options.OAuthClientId("auth-client-id");
         options.OAuthClientSecret("your-client-secret");
